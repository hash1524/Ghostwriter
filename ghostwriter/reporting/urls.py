--- conflicted
+++ resolved
@@ -142,15 +142,14 @@
         name="assign_blank_finding",
     ),
     path(
-<<<<<<< HEAD
         "reports/create/blank-observation/<int:pk>",
         views.AssignBlankObservation.as_view(),
         name="assign_blank_observation",
-=======
+    ),
+    path(
         "reports/<int:pk>/edit-extra-field/<str:extra_field_name>",
         views.ReportExtraFieldEdit.as_view(),
         name="report_extra_field_edit"
->>>>>>> 77d65be3
     ),
     path(
         "templates/<int:pk>",
