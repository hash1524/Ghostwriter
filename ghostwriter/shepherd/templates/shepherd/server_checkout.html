{% extends "base_generic.html" %}
{% load crispy_forms_tags %}

{% block pagetitle %}Server Check-out{% endblock %}

{% block breadcrumbs %}
    <nav aria-label="breadcrumb" style="padding-left: 20px;">
        <ul class="breadcrumb" style="margin: 0;">
            <li class="breadcrumb-item"><a href="{% url 'home:dashboard' %}">Dashboard</a></li>
            <li class="breadcrumb-item"><a href="{% url 'shepherd:domains' %}">Servers</a></li>
            <li class="breadcrumb-item"><a href="{% url 'shepherd:domain_detail' form.server.value %}">{{ server_name }}</a></li>
            <li class="breadcrumb-item active" aria-current="page">Checkout</li>
        </ul>
    </nav>
{% endblock %}

{% block content %}
    <p>Complete this form and then click Save to checkout {{ server_name }}:</p>

    <!-- Form Error Sections -->
    {% if form.errors %}
        {% for field in form %}
            {% for error in field.errors %}
            <div class="alert alert-danger alert-dismissible" role="alert">
                    <button type="button" class="close" data-dismiss="alert" aria-label="Close">
                        <span aria-hidden="true">&times;</span>
                    </button>
                    <strong>{{ error|escape }}</strong>
                </div>
            {% endfor %}
        {% endfor %}
        {% for error in form.non_field_errors %}
            <div class="alert alert-danger">
                <strong>{{ error|escape }}</strong>
            </div>
        {% endfor %}
    {% endif %}

    <!-- Form Section -->
<<<<<<< HEAD
    <form class="newitem"" action="" method="post" id="checkoutForm"
      data-projects-url="{% url 'shepherd:ajax_load_projects' %}"
      data-project-url="{% url 'shepherd:ajax_load_project' %}"
    >
=======
    <form class="newitem" action="" method="post" id="checkoutForm" data-projects-url="{% url 'shepherd:ajax_load_projects' %}">
>>>>>>> afe0abe5
        {% csrf_token %}
        <!-- Client Info Section -->
        <strong><i class="far fa-building"></i> Client Information</strong>
        <hr>

        {{ form.client|as_crispy_field }}

        <!-- Spacer -->
        <p style="margin: 40px;"></p>


        <!-- Usage Section -->
        <strong><i class="fas fa-tasks"></i> Usage Information</strong>
        <hr>

        {{ form.project|as_crispy_field }}

        <div class="form-row justify-content-center">
            <div class="form-group col-md-6 mb-0">
                {{ form.activity_type|as_crispy_field }}
            </div>
            <div class="form-group col-md-6 mb-0">
                {{ form.server_role|as_crispy_field }}
            </div>
            <div class="form-group col-md-6 mb-0">
                {{ form.start_date|as_crispy_field }}
            </div>
            <div class="form-group col-md-6 mb-0">
                {{ form.end_date|as_crispy_field }}
            </div>
        </div>

        <!-- Spacer -->
        <p style="margin: 40px;"></p>


        <!-- Additional Information Section -->
        <strong><i class="far fa-comment-alt"></i> Additional Information</strong>
        <hr>

        {{ form.note|as_crispy_field }}

        <!-- Hidden Inputs -->
        {{ form.server }}
        {{ form.operator }}

        <input type="submit" class="btn btn-primary" value="Save">
        <button onclick="window.history.back();" class="btn btn-secondary" type="button">Cancel</button>
    </form>
{% endblock %}

{% block morescripts %}
    <!-- Script for Datepicker -->
    <script>
        $(function() {
            $("#id_start_date").datepicker();
            $("#id_end_date").datepicker();
        });
    </script>

    <!-- Script for Project Dropdown Filtering -->
    <script>
        $("#id_client").change(function () {
            var url = $("#checkoutForm").attr("data-projects-url");
            var clientId = $(this).val();
            $.ajax({
                url: url,
                data: {
                    'client': clientId
                },
                success: function (data) {
                    $("#id_project").html(data);
                }
            });
        });
    </script>

    <!-- Script to set the default dates -->
    <script>
      $("#id_project").change(function () {
        var url = $("#checkoutForm").attr("data-project-url");
        var projectId = $(this).val();
        $.ajax({
            url: url,
            data: {
                'project': projectId
            },
            success: function (data) {
                if(data.length > 0) {
                  project = data[0]['fields'];
                  $("#id_start_date")[0].value = project['start_date'];
                  $("#id_end_date")[0].value = project['end_date'];
                }
            }
        });
      });
    </script>
{% endblock %}<|MERGE_RESOLUTION|>--- conflicted
+++ resolved
@@ -37,14 +37,7 @@
     {% endif %}
 
     <!-- Form Section -->
-<<<<<<< HEAD
-    <form class="newitem"" action="" method="post" id="checkoutForm"
-      data-projects-url="{% url 'shepherd:ajax_load_projects' %}"
-      data-project-url="{% url 'shepherd:ajax_load_project' %}"
-    >
-=======
     <form class="newitem" action="" method="post" id="checkoutForm" data-projects-url="{% url 'shepherd:ajax_load_projects' %}">
->>>>>>> afe0abe5
         {% csrf_token %}
         <!-- Client Info Section -->
         <strong><i class="far fa-building"></i> Client Information</strong>
