"""
Base settings to build other settings files upon.
"""

# Django & Other 3rd Party Libraries
import environ
from django.contrib.messages import constants as messages


ROOT_DIR = (
    environ.Path(__file__) - 3
)  # (ghostwriter/config/settings/base.py - 3 = ghostwriter/)
APPS_DIR = ROOT_DIR.path("ghostwriter")

env = environ.Env()

READ_DOT_ENV_FILE = env.bool("DJANGO_READ_DOT_ENV_FILE", default=False)
if READ_DOT_ENV_FILE:
    # OS environment variables take precedence over variables from .env
    env.read_env(str(ROOT_DIR.path(".env")))

# GENERAL
# ------------------------------------------------------------------------------
# https://docs.djangoproject.com/en/dev/ref/settings/#debug
DEBUG = env.bool("DJANGO_DEBUG", False)

# Local time zone – Choices are:
#   http://en.wikipedia.org/wiki/List_of_tz_zones_by_name
#   Not all of them may be available with every OS
#   In Windows, this must be set to your system time zone
TIME_ZONE = "UTC"
# https://docs.djangoproject.com/en/dev/ref/settings/#language-code
LANGUAGE_CODE = "en-us"
# https://docs.djangoproject.com/en/dev/ref/settings/#site-id
SITE_ID = 1
# https://docs.djangoproject.com/en/dev/ref/settings/#use-i18n
USE_I18N = True
# https://docs.djangoproject.com/en/dev/ref/settings/#use-l10n
USE_L10N = True
# https://docs.djangoproject.com/en/dev/ref/settings/#use-tz
USE_TZ = True
# https://docs.djangoproject.com/en/dev/ref/settings/#locale-paths
LOCALE_PATHS = [ROOT_DIR.path("locale")]

# DATABASES
# ------------------------------------------------------------------------------
# https://docs.djangoproject.com/en/dev/ref/settings/#databases
DATABASES = {"default": env.db("DATABASE_URL")}
DATABASES["default"]["ATOMIC_REQUESTS"] = True

# URLS
# ------------------------------------------------------------------------------
# https://docs.djangoproject.com/en/dev/ref/settings/#root-urlconf
ROOT_URLCONF = "config.urls"

# https://docs.djangoproject.com/en/dev/ref/settings/#wsgi-application
#WSGI_APPLICATION = "config.wsgi.application"
ASGI_APPLICATION = "config.routing.application"

# APPS
# ------------------------------------------------------------------------------
DJANGO_APPS = [
    "django.contrib.auth",
    "django.contrib.contenttypes",
    "django.contrib.sessions",
    "django.contrib.sites",
    "django.contrib.messages",
    "django.contrib.staticfiles",
    # "django.contrib.humanize", # Handy template tags
    "django.contrib.admin",
    "channels",
    "django.contrib.admindocs",
]

THIRD_PARTY_APPS = [
    "channels",
    "crispy_forms",
    "allauth",
    "allauth.account",
    "allauth.socialaccount",
<<<<<<< HEAD
    # "rest_framework",
    "django_q",
    "django_filters",
    "import_export",
    "tinymce",
    "django_bleach",
=======
    "rest_framework",
    "rest_framework_api_key",
    'django_q',
    'django_filters',
    'import_export',
    'tinymce',
>>>>>>> 6c08492c
]

LOCAL_APPS = [
    "ghostwriter.users.apps.UsersConfig",
    "ghostwriter.home.apps.HomeConfig",
<<<<<<< HEAD
    "ghostwriter.rolodex.apps.RolodexConfig",
    "ghostwriter.shepherd.apps.ShepherdConfig",
    "ghostwriter.reporting.apps.ReportingConfig",
=======
    'ghostwriter.rolodex.apps.RolodexConfig',
    'ghostwriter.shepherd.apps.ShepherdConfig',
    'ghostwriter.reporting.apps.ReportingConfig',
    'ghostwriter.oplog.apps.OplogConfig',
>>>>>>> 6c08492c
]
# https://docs.djangoproject.com/en/dev/ref/settings/#installed-apps
INSTALLED_APPS = DJANGO_APPS + THIRD_PARTY_APPS + LOCAL_APPS

# WEBSOCKETS
# ------------------------------------------------------------------------------
# https://channels.readthedocs.io/en/stable/installation.html
ASGI_APPLICATION = "ghostwriter.routing.application"

CHANNEL_LAYERS = {
    "default": {
        "BACKEND": "channels_redis.core.RedisChannelLayer",
        "CONFIG": {"hosts": [("redis", 6379)],},
    },
}

# MIGRATIONS
# ------------------------------------------------------------------------------
# https://docs.djangoproject.com/en/dev/ref/settings/#migration-modules
MIGRATION_MODULES = {"sites": "ghostwriter.contrib.sites.migrations"}

# AUTHENTICATION
# ------------------------------------------------------------------------------
# https://docs.djangoproject.com/en/dev/ref/settings/#authentication-backends
AUTHENTICATION_BACKENDS = [
    "django.contrib.auth.backends.ModelBackend",
    "allauth.account.auth_backends.AuthenticationBackend",
]
# https://docs.djangoproject.com/en/dev/ref/settings/#auth-user-model
AUTH_USER_MODEL = "users.User"
# https://docs.djangoproject.com/en/dev/ref/settings/#login-redirect-url
LOGIN_REDIRECT_URL = "home:dashboard"
# https://docs.djangoproject.com/en/dev/ref/settings/#login-url
LOGIN_URL = "account_login"

# PASSWORDS
# ------------------------------------------------------------------------------
# https://docs.djangoproject.com/en/dev/ref/settings/#password-hashers
PASSWORD_HASHERS = [
    # https://docs.djangoproject.com/en/dev/topics/auth/passwords/#using-argon2-with-django
    "django.contrib.auth.hashers.Argon2PasswordHasher",
    "django.contrib.auth.hashers.PBKDF2PasswordHasher",
    "django.contrib.auth.hashers.PBKDF2SHA1PasswordHasher",
    "django.contrib.auth.hashers.BCryptSHA256PasswordHasher",
]
# https://docs.djangoproject.com/en/dev/ref/settings/#auth-password-validators
AUTH_PASSWORD_VALIDATORS = [
    {
        "NAME": "django.contrib.auth.password_validation.UserAttributeSimilarityValidator"
    },
    {"NAME": "django.contrib.auth.password_validation.MinimumLengthValidator"},
    {"NAME": "django.contrib.auth.password_validation.CommonPasswordValidator"},
    {"NAME": "django.contrib.auth.password_validation.NumericPasswordValidator"},
]

# MIDDLEWARE
# ------------------------------------------------------------------------------
# https://docs.djangoproject.com/en/dev/ref/settings/#middleware
MIDDLEWARE = [
    "django.middleware.security.SecurityMiddleware",
    "django.contrib.sessions.middleware.SessionMiddleware",
    "django.middleware.locale.LocaleMiddleware",
    "django.middleware.common.CommonMiddleware",
    "django.middleware.csrf.CsrfViewMiddleware",
    "django.contrib.auth.middleware.AuthenticationMiddleware",
    "django.contrib.messages.middleware.MessageMiddleware",
    "django.middleware.clickjacking.XFrameOptionsMiddleware",
]

# STATIC
# ------------------------------------------------------------------------------
# https://docs.djangoproject.com/en/dev/ref/settings/#static-root
STATIC_ROOT = str(ROOT_DIR("staticfiles"))
# https://docs.djangoproject.com/en/dev/ref/settings/#static-url
STATIC_URL = "/static/"
# https://docs.djangoproject.com/en/dev/ref/contrib/staticfiles/#std:setting-STATICFILES_DIRS
STATICFILES_DIRS = [str(APPS_DIR.path("static"))]
# https://docs.djangoproject.com/en/dev/ref/contrib/staticfiles/#staticfiles-finders
STATICFILES_FINDERS = [
    "django.contrib.staticfiles.finders.FileSystemFinder",
    "django.contrib.staticfiles.finders.AppDirectoriesFinder",
]

# MEDIA
# ------------------------------------------------------------------------------
# https://docs.djangoproject.com/en/dev/ref/settings/#media-root
MEDIA_ROOT = str(APPS_DIR("media"))
# https://docs.djangoproject.com/en/dev/ref/settings/#media-url
MEDIA_URL = "/media/"

# TEMPLATES
# ------------------------------------------------------------------------------
# https://docs.djangoproject.com/en/dev/ref/settings/#templates
TEMPLATES = [
    {
        # https://docs.djangoproject.com/en/dev/ref/settings/#std:setting-TEMPLATES-BACKEND
        "BACKEND": "django.template.backends.django.DjangoTemplates",
        # https://docs.djangoproject.com/en/dev/ref/settings/#template-dirs
        "DIRS": [str(APPS_DIR.path("templates"))],
        "OPTIONS": {
            # https://docs.djangoproject.com/en/dev/ref/settings/#template-loaders
            # https://docs.djangoproject.com/en/dev/ref/templates/api/#loader-types
            "loaders": [
                "django.template.loaders.filesystem.Loader",
                "django.template.loaders.app_directories.Loader",
            ],
            # https://docs.djangoproject.com/en/dev/ref/settings/#template-context-processors
            "context_processors": [
                "django.template.context_processors.debug",
                "django.template.context_processors.request",
                "django.contrib.auth.context_processors.auth",
                "django.template.context_processors.i18n",
                "django.template.context_processors.media",
                "django.template.context_processors.static",
                "django.template.context_processors.tz",
                "django.contrib.messages.context_processors.messages",
            ],
        },
    }
]
# http://django-crispy-forms.readthedocs.io/en/latest/install.html#template-packs
CRISPY_TEMPLATE_PACK = "bootstrap4"

# FIXTURES
# ------------------------------------------------------------------------------
# https://docs.djangoproject.com/en/dev/ref/settings/#fixture-dirs
FIXTURE_DIRS = (str(APPS_DIR.path("fixtures")),)

# SECURITY
# ------------------------------------------------------------------------------
# https://docs.djangoproject.com/en/dev/ref/settings/#session-cookie-httponly
SESSION_COOKIE_HTTPONLY = True
# https://docs.djangoproject.com/en/dev/ref/settings/#csrf-cookie-httponly
CSRF_COOKIE_HTTPONLY = True
# https://docs.djangoproject.com/en/dev/ref/settings/#secure-browser-xss-filter
SECURE_BROWSER_XSS_FILTER = True
# https://docs.djangoproject.com/en/dev/ref/settings/#x-frame-options
X_FRAME_OPTIONS = "SAMEORIGIN"

# EMAIL
# ------------------------------------------------------------------------------
# https://docs.djangoproject.com/en/dev/ref/settings/#email-backend
EMAIL_BACKEND = env(
    "DJANGO_EMAIL_BACKEND", default="django.core.mail.backends.smtp.EmailBackend"
)
# EMAIL_BACKEND = 'django.core.mail.backends.console.EmailBackend'

# https://docs.djangoproject.com/en/2.2/ref/settings/#email-timeout
EMAIL_TIMEOUT = 5

# ADMIN
# ------------------------------------------------------------------------------
# Django Admin URL.
ADMIN_URL = "admin/"
# https://docs.djangoproject.com/en/dev/ref/settings/#admins
ADMINS = []
# https://docs.djangoproject.com/en/dev/ref/settings/#managers
MANAGERS = ADMINS

# LOGGING
# ------------------------------------------------------------------------------
# https://docs.djangoproject.com/en/dev/ref/settings/#logging
# See https://docs.djangoproject.com/en/dev/topics/logging for
# more details on how to customize your logging configuration.
LOGGING = {
    "version": 1,
    "disable_existing_loggers": False,
    "formatters": {
        "verbose": {
            "format": "%(levelname)s %(asctime)s %(module)s %(process)d %(thread)d %(message)s"
        }
    },
    "handlers": {
        "console": {
            "level": "DEBUG",
            "class": "logging.StreamHandler",
            "formatter": "verbose",
        }
    },
    "root": {"level": "INFO", "handlers": ["console"]},
}

# django-allauth
# ------------------------------------------------------------------------------
ACCOUNT_ALLOW_REGISTRATION = env.bool("DJANGO_ACCOUNT_ALLOW_REGISTRATION", False)
# https://django-allauth.readthedocs.io/en/latest/configuration.html
ACCOUNT_AUTHENTICATION_METHOD = "username"
# https://django-allauth.readthedocs.io/en/latest/configuration.html
ACCOUNT_EMAIL_REQUIRED = True
# https://django-allauth.readthedocs.io/en/latest/configuration.html
ACCOUNT_EMAIL_VERIFICATION = env.bool("DJANGO_ACCOUNT_EMAIL_VERIFICATION", "mandatory")
# https://django-allauth.readthedocs.io/en/latest/configuration.html
ACCOUNT_ADAPTER = "ghostwriter.users.adapters.AccountAdapter"
# https://django-allauth.readthedocs.io/en/latest/configuration.html
SOCIALACCOUNT_ADAPTER = "ghostwriter.users.adapters.SocialAccountAdapter"
ACCOUNT_SIGNUP_FORM_CLASS = "ghostwriter.home.forms.SignupForm"

# django-compressor
# ------------------------------------------------------------------------------
# https://django-compressor.readthedocs.io/en/latest/quickstart/#installation
INSTALLED_APPS += ["compressor"]
STATICFILES_FINDERS += ["compressor.finders.CompressorFinder"]

# DJANGO MESSAGES
# ------------------------------------------------------------------------------
MESSAGE_TAGS = {
    messages.INFO: "alert alert-info",
    messages.SUCCESS: "alert alert-success",
    messages.WARNING: "alert alert-warning",
    messages.ERROR: "alert alert-danger",
}

# DJANGO Q
# ------------------------------------------------------------------------------

# Settings to be aware of:

# save_limit: Limits the amount of successful tasks saved to Django. Set to 35
# for roughly one month of daily tasks and some domain check-ups.

# timeout: The number of seconds a worker is allowed to spend on a task before
# it’s terminated. Defaults to None, meaning it will never time out. Can be
# overridden for individual tasks. Not set globally here because DNS and
# health checks can take a long time and will be different for everyone.

Q_CLUSTER = {
    "name": env("QCLUSTER_NAME", default="soar"),
    "recycle": 500,
    "save_limit": 35,
    "queue_limit": 500,
    "cpu_affinity": 1,
    "label": "Django Q",
    "redis": env(
        "QCLUSTER_CONNECTION", default={"host": "redis", "port": 6379, "db": 0}
    ),
}

# DOMAIN HEALTH CHECKS
# ------------------------------------------------------------------------------
# Enter a VirusTotal API key (free or paid)
DOMAINCHECK_CONFIG = {
    "virustotal_api_key": env("VIRUSTOTAL_API_KEY", default=None),
    "sleep_time": 20,
}

# SLACK
# ------------------------------------------------------------------------------
SLACK_CONFIG = {
    "enable_slack": env("SLACK_ENABLE", default=False),
    "slack_emoji": env("SLACK_EMOJI", default=":ghost:"),
    "slack_channel": env("SLACK_CHANNEL", default="#ghostwriter"),
    "slack_alert_target": env("SLACK_ALERT_TARGET", default="<@ghostwriter>"),
    "slack_username": env("SLACK_USERNAME", default="Ghostwriter"),
    "slack_webhook_url": env("SLACK_URL", default=""),
}

# GLOBAL COMPANY SETTINGS
# ------------------------------------------------------------------------------
COMPANY_NAME = env("COMPANY_NAME", default="Ghostwriter")
COMPANY_TWITTER = env("COMPANY_TWITTER", default="@ghostwriter")
COMPANY_EMAIL = env("COMPANY_EMAIL", default="info@ghostwriter.local")

TEMPLATE_LOC = env(
    "TEMPLATE_LOC", default=str(APPS_DIR("reporting", "templates", "reports"))
)

# NAMECHEAP
# ------------------------------------------------------------------------------
NAMECHEAP_CONFIG = {
    "enable_namecheap": env("NAMECHEAP_ENABLE", default=False),
    "namecheap_api_key": env("NAMECHEAP_API_KEY", default=None),
    "namecheap_username": env("NAMECHEAP_USERNAME", default=None),
    "namecheap_api_username": env("NAMECHEAP_API_USERNAME", default=None),
    "client_ip": env("CLIENT_IP", default=None),
    "namecheap_page_size": env("NAMECHEAP_PAGE_SIZE", default="100"),
}

# CLOUD SERVICES
# ------------------------------------------------------------------------------
CLOUD_SERVICE_CONFIG = {
    "enable_cloud_monitor": env("ENABLE_CLOUD_MONITOR", default=False),
    "aws_key": env("AWS_KEY", default=None),
    "aws_secret": env("AWS_SECRET", default=None),
    "do_api_key": env("DO_API_KEY", default=None),
}

<<<<<<< HEAD
# BLEACH
# ------------------------------------------------------------------------------
# Which HTML tags are allowed
BLEACH_ALLOWED_TAGS = [
    "code",
    "span",
    "p",
    "ul",
    "ol",
    "li",
    "a",
    "em",
    "strong",
    "u",
    "b",
    "i",
    "pre",
]
# Which HTML attributes are allowed
BLEACH_ALLOWED_ATTRIBUTES = ["href", "title", "style", "class", "src"]
# Which CSS properties are allowed in 'style' attributes (assuming style is an allowed attribute)
BLEACH_ALLOWED_STYLES = [
    "color",
    "font-family",
    "font-weight",
    "text-decoration",
    "font-variant",
]
# Which protocols (and pseudo-protocols) are allowed in 'src' attributes (assuming src is an allowed attribute)
BLEACH_ALLOWED_PROTOCOLS = ["http", "https", "data"]
# Strip unknown tags if True, replace with HTML escaped characters if False
BLEACH_STRIP_TAGS = True
# Strip HTML comments, or leave them in.
BLEACH_STRIP_COMMENTS = True
=======
# Django REST configurations
REST_FRAMEWORK = {
    'DEFAULT_AUTHENTICATION_CLASSES': [
        #'rest_framework.authentication.TokenAuthentication',
        'rest_framework.authentication.SessionAuthentication',
    ],
    'DEFAULT_PERMISSION_CLASSES': [
        'rest_framework.permissions.IsAuthenticated', 
        #'rest_framework_api_key.permissions.HasAPIKey',
    ],
}

CHANNEL_LAYERS = {
    "default": {
        "BACKEND": "channels_redis.core.RedisChannelLayer",
        "CONFIG": {
            "hosts": [("redis", "6379")]
        }
    }
}

TINYMCE_JS_ROOT = os.path.join(STATIC_ROOT, "js/tiny_mce")
TINYMCE_JS_URL = os.path.join(STATIC_URL, "js/tiny_mce/tiny_mce.min.js")
TINYMCE_SPELLCHECKER = True
TINYMCE_COMPRESSOR = True
>>>>>>> 6c08492c
<|MERGE_RESOLUTION|>--- conflicted
+++ resolved
@@ -78,36 +78,22 @@
     "allauth",
     "allauth.account",
     "allauth.socialaccount",
-<<<<<<< HEAD
-    # "rest_framework",
+    "rest_framework",
+    "rest_framework_api_key",
     "django_q",
     "django_filters",
     "import_export",
     "tinymce",
     "django_bleach",
-=======
-    "rest_framework",
-    "rest_framework_api_key",
-    'django_q',
-    'django_filters',
-    'import_export',
-    'tinymce',
->>>>>>> 6c08492c
 ]
 
 LOCAL_APPS = [
     "ghostwriter.users.apps.UsersConfig",
     "ghostwriter.home.apps.HomeConfig",
-<<<<<<< HEAD
     "ghostwriter.rolodex.apps.RolodexConfig",
     "ghostwriter.shepherd.apps.ShepherdConfig",
     "ghostwriter.reporting.apps.ReportingConfig",
-=======
-    'ghostwriter.rolodex.apps.RolodexConfig',
-    'ghostwriter.shepherd.apps.ShepherdConfig',
-    'ghostwriter.reporting.apps.ReportingConfig',
-    'ghostwriter.oplog.apps.OplogConfig',
->>>>>>> 6c08492c
+    "ghostwriter.oplog.apps.OplogConfig",
 ]
 # https://docs.djangoproject.com/en/dev/ref/settings/#installed-apps
 INSTALLED_APPS = DJANGO_APPS + THIRD_PARTY_APPS + LOCAL_APPS
@@ -394,7 +380,6 @@
     "do_api_key": env("DO_API_KEY", default=None),
 }
 
-<<<<<<< HEAD
 # BLEACH
 # ------------------------------------------------------------------------------
 # Which HTML tags are allowed
@@ -429,8 +414,9 @@
 BLEACH_STRIP_TAGS = True
 # Strip HTML comments, or leave them in.
 BLEACH_STRIP_COMMENTS = True
-=======
-# Django REST configurations
+
+# Django REST Configuration
+# ------------------------------------------------------------------------------
 REST_FRAMEWORK = {
     'DEFAULT_AUTHENTICATION_CLASSES': [
         #'rest_framework.authentication.TokenAuthentication',
@@ -449,10 +435,4 @@
             "hosts": [("redis", "6379")]
         }
     }
-}
-
-TINYMCE_JS_ROOT = os.path.join(STATIC_ROOT, "js/tiny_mce")
-TINYMCE_JS_URL = os.path.join(STATIC_URL, "js/tiny_mce/tiny_mce.min.js")
-TINYMCE_SPELLCHECKER = True
-TINYMCE_COMPRESSOR = True
->>>>>>> 6c08492c
+}