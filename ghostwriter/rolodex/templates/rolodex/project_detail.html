--- conflicted
+++ resolved
@@ -177,22 +177,12 @@
                 </div>
             </div>
 
-<<<<<<< HEAD
-                <!-- Search Section -->
-                <div class="search" style="width: 35%; margin-left: 32.5%;">
-                    <form action="{% url 'shepherd:domains' %}" method="GET">
-                        <span class="fa fa-search"></span>
-                        <input type="text" name="domain_search" placeholder="Search domains">
-                        <input type="submit" style="display: none;" />
-                    </form>
-=======
             <!-- Infrastructure Section -->
             <div class="card">
                 <div class="card-header" id="infra" data-toggle="collapse" data-target="#collapseInfra">
                     <a class="accordion-toggle btn btn-link" data-toggle="collapse" data-target="#collapseInfra" aria-expanded="false" aria-controls="collapseInfra">
                         <i class="fas fa-server"></i> Infrastructure Used
                     </a>
->>>>>>> afe0abe5
                 </div>
                 <div id="collapseInfra" class="collapse" aria-labelledby="infra" data-parent="#accordion">
                     <div class="card-body">
@@ -204,7 +194,7 @@
                             <form action="{% url 'shepherd:domains' %}" method="GET">
                                 <span class="fa fa-search"></span>
                                 <input type="text" name="domain_search" placeholder="Search domains">
-                                <input type="submit" style="display: none;" /> 
+                                <input type="submit" style="display: none;" />
                             </form>
                         </div>
 
@@ -363,64 +353,8 @@
                             <p>Check-out/add at least one domain and one server to create an association.</p>
                         {% endif %}
                 </div>
-<<<<<<< HEAD
-                <p><a href="{% url 'shepherd:vps_create' project.id %}"><i class="far fa-plus-square"></i> Add a Transient Server</a></p>
-                {% if project.serverhistory_set.all or project.transientserver_set.all %}
-                    <table>
-                        <tr>
-                            <th>IP Address</th>
-                            <th>Name</th>
-                            <th>Purpose</th>
-                            <th>Role</th>
-                            <th>Provider</th>
-                            <th>Note</th>
-                            <th>Options</th>
-                        </tr>
-                        {% for server in project.serverhistory_set.all %}
-                            <tr>
-                                <td><a class="clickable" href="{% url 'shepherd:server_detail' server.server.id %}">{{ server.server.ip_address }}</a></td>
-                                <td>{{ server.server.name }}</td>
-                                <td>{{ server.activity_type }}</td>
-                                <td>{{ server.server_role }}</td>
-                                <td>{{ server.server.server_provider }}</td>
-                                <td style="text-align: justify;">{{ server.note }}</td>
-                                <td>
-                                    <div class="dropdown">
-                                        <button class="dropbtn far fa-caret-square-down"></button>
-                                        <div id="myDropdown" class="dropdown-content" {% if forloop.last %} style="bottom: 100%;"{% endif %}>
-                                            <a href="{% url 'shepherd:server_history_update' server.id %}"><i class="far fa-edit"></i> Edit Checkout</a>
-                                            <a href="{% url 'shepherd:server_history_delete' server.id %}"><i style="color: red;" class="far fa-trash-alt"></i> Delete Checkout</a>
-                                        </div>
-                                    </div>
-                                </td>
-                            </tr>
-                        {% endfor %}
-                        {% for server in project.transientserver_set.all %}
-                            <tr>
-                                <td>{{ server.ip_address }}</td>
-                                <td>{{ server.activity_type }}</td>
-                                <td>{{ server.server_role }}</td>
-                                <td>{{ server.server_provider }}</td>
-                                <td style="text-align: justify;">{{ server.note|linebreaksbr }}</td>
-                                <td>
-                                    <div class="dropdown">
-                                        <button class="dropbtn far fa-caret-square-down"></button>
-                                        <div id="myDropdown" class="dropdown-content" {% if forloop.last %} style="bottom: 100%;"{% endif %}>
-                                            <a href="{% url 'shepherd:vps_update' server.id %}"><i class="far fa-edit"></i> Edit VPS</a>
-                                            <a href="{% url 'shepherd:vps_delete' server.id %}"><i style="color: red;" class="far fa-trash-alt"></i> Delete VPS</a>
-                                        </div>
-                                    </div>
-                                </td>
-                            </tr>
-                        {% endfor %}
-                    </table>
-                {% else %}
-                    <p>There are no servers tied to this project yet.</p>
-                {% endif %}
-=======
             </div>
         </div>
->>>>>>> afe0abe5
 
         <!-- Findings Section -->
         <div class="card">
@@ -461,7 +395,7 @@
                                                     <td class="low">You</td>
                                                 {% else %}
                                                     <td class="high">You</td>
-                                                {% endif %} 
+                                                {% endif %}
                                             {% else %}
                                                 <td class="neutral">{{ finding.assigned_to }}</td>
                                             {% endif %}
@@ -544,66 +478,12 @@
             </div>
         </div>
 
-<<<<<<< HEAD
-        <!-- Findings Section -->
-        <button class="collapsible"><i class="fab fa-searchengin"></i> Findings</button>
-        <div class="collapsiblecontent">
-            <div class="collapsiblecontent_inner">
-                {% if project.report_set.all %}
-                    {% for report in project.report_set.all %}
-                        {% if report.reportfindinglink_set.all %}
-                            <p>{{ report.title }}</p>
-                            <table>
-                                <tr>
-                                    <th>Severity</th>
-                                    <th>Finding</th>
-                                    <th>Owner</th>
-                                    <th>Status</th>
-                                </tr>
-                                {% for finding in report.reportfindinglink_set.all %}
-                                    <tr>
-                                        {% if finding.severity.severity == "High" %}
-                                            <td style="color: red;">{{ finding.severity }}</td>
-                                        {% elif finding.severity.severity == "Medium" %}
-                                            <td style="color: orange;">{{ finding.severity }}</td>
-                                        {% elif finding.severity.severity == "Low" %}
-                                            <td style="color: blue;">{{ finding.severity }}</td>
-                                        {% else %}
-                                            <td style="color: green;">{{ finding.severity }}</td>
-                                        {% endif %}
-                                        <td class="clickable"><a href="{% url 'reporting:local_edit' finding.id %}">{{ finding.title }}</a></td>
-                                        {% if finding.assigned_to == request.user %}
-                                        {% if finding.complete %}
-                                            <td style="color: #A8D08D;"><strong>You</strong></td>
-                                        {% else %}
-                                            <td style="color: #FF7E79;"><strong>You</strong></td>
-                                        {% endif %}
-                                        {% else %}
-                                            <td style="color: #7a7a7a;"><strong>{{ finding.assigned_to }}</strong></td>
-                                        {% endif %}
-                                        {% if finding.complete %}
-                                            <td style="color: #A8D08D;"><strong>Ready for Review</strong></td>
-                                        {% else %}
-                                            <td style="color: #FF7E79;"><strong>Needs Editing</strong></td>
-                                        {% endif %}
-                                    </tr>
-                                {% endfor %}
-                            </table>
-                        {% else %}
-                            <p>No findings have been added to this project's reports yet.</p>
-                        {% endif %}
-                    {% endfor %}
-                {% else %}
-                    <p>No reports have been created for this project yet.</p>
-                {% endif %}
-=======
         <!-- Additional Information Section -->
         <div class="card">
             <div class="card-header" id="notes" data-toggle="collapse" data-target="#collapseNotes">
                 <a class="accordion-toggle btn btn-link" data-toggle="collapse" data-target="#collapseNotes" aria-expanded="false" aria-controls="collapseNotes">
                     <i class="fas fa-comments"></i> Notes <span class="badge badge-pill badge-light">{{ project.projectnote_set.all.count }}</span>
                 </a>
->>>>>>> afe0abe5
             </div>
             <div id="collapseNotes" class="collapse" aria-labelledby="notes" data-parent="#accordion">
                 <div class="card-body">
